--- conflicted
+++ resolved
@@ -529,8 +529,6 @@
     // allow forward merge on FDR.
     bool UpdateForwardMergeIndicator(bool wipe);
 
-<<<<<<< HEAD
-=======
     // Helper for HandleImminentDataWipe.
     // Call ProcessUpdateState and handle states with special rules before data wipe. Specifically,
     // if |allow_forward_merge| and allow-forward-merge indicator exists, initiate merge if
@@ -538,7 +536,6 @@
     bool ProcessUpdateStateOnDataWipe(bool allow_forward_merge,
                                       const std::function<bool()>& callback);
 
->>>>>>> 5d4ed024
     std::string gsid_dir_;
     std::string metadata_dir_;
     std::unique_ptr<IDeviceInfo> device_;
