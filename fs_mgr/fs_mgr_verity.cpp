/*
 * Copyright (C) 2013 The Android Open Source Project
 *
 * Licensed under the Apache License, Version 2.0 (the "License");
 * you may not use this file except in compliance with the License.
 * You may obtain a copy of the License at
 *
 *      http://www.apache.org/licenses/LICENSE-2.0
 *
 * Unless required by applicable law or agreed to in writing, software
 * distributed under the License is distributed on an "AS IS" BASIS,
 * WITHOUT WARRANTIES OR CONDITIONS OF ANY KIND, either express or implied.
 * See the License for the specific language governing permissions and
 * limitations under the License.
 */

#include <ctype.h>
#include <errno.h>
#include <fcntl.h>
#include <inttypes.h>
#include <libgen.h>
#include <stdio.h>
#include <stdlib.h>
#include <string.h>
#include <sys/mount.h>
#include <sys/stat.h>
#include <sys/types.h>
#include <sys/wait.h>
#include <time.h>
#include <unistd.h>

#include <android-base/file.h>
#include <android-base/strings.h>
#include <crypto_utils/android_pubkey.h>
#include <cutils/properties.h>
#include <logwrap/logwrap.h>
#include <openssl/obj_mac.h>
#include <openssl/rsa.h>
#include <openssl/sha.h>
#include <private/android_filesystem_config.h>

#include "fec/io.h"

#include "fs_mgr.h"
#include "fs_mgr_priv.h"
#include "fs_mgr_priv_verity.h"

#define FSTAB_PREFIX "/fstab."

#define VERITY_TABLE_RSA_KEY "/verity_key"
#define VERITY_TABLE_HASH_IDX 8
#define VERITY_TABLE_SALT_IDX 9

#define VERITY_TABLE_OPT_RESTART "restart_on_corruption"
#define VERITY_TABLE_OPT_LOGGING "ignore_corruption"
#define VERITY_TABLE_OPT_IGNZERO "ignore_zero_blocks"

#define VERITY_TABLE_OPT_FEC_FORMAT \
    "use_fec_from_device %s fec_start %" PRIu64 " fec_blocks %" PRIu64 \
    " fec_roots %u " VERITY_TABLE_OPT_IGNZERO
#define VERITY_TABLE_OPT_FEC_ARGS 9

#define METADATA_MAGIC 0x01564c54
#define METADATA_TAG_MAX_LENGTH 63
#define METADATA_EOD "eod"

#define VERITY_LASTSIG_TAG "verity_lastsig"

#define VERITY_STATE_TAG "verity_state"
#define VERITY_STATE_HEADER 0x83c0ae9d
#define VERITY_STATE_VERSION 1

#define VERITY_KMSG_RESTART "dm-verity device corrupted"
#define VERITY_KMSG_BUFSIZE 1024

#define __STRINGIFY(x) #x
#define STRINGIFY(x) __STRINGIFY(x)

struct verity_state {
    uint32_t header;
    uint32_t version;
    int32_t mode;
};

extern struct fs_info info;

static RSA *load_key(const char *path)
{
    uint8_t key_data[ANDROID_PUBKEY_ENCODED_SIZE];

    FILE* f = fopen(path, "r");
    if (!f) {
        ERROR("Can't open '%s'\n", path);
        free(key_data);
        return NULL;
    }

    if (!fread(key_data, sizeof(key_data), 1, f)) {
        ERROR("Could not read key!\n");
        fclose(f);
        free(key_data);
        return NULL;
    }

    fclose(f);

    RSA* key = NULL;
    if (!android_pubkey_decode(key_data, sizeof(key_data), &key)) {
        ERROR("Could not parse key!\n");
        free(key_data);
        return NULL;
    }

    return key;
}

static int verify_table(const uint8_t *signature, size_t signature_size,
        const char *table, uint32_t table_length)
{
    RSA *key;
    uint8_t hash_buf[SHA256_DIGEST_LENGTH];
    int retval = -1;

    // Hash the table
    SHA256((uint8_t*)table, table_length, hash_buf);

    // Now get the public key from the keyfile
    key = load_key(VERITY_TABLE_RSA_KEY);
    if (!key) {
        ERROR("Couldn't load verity keys\n");
        goto out;
    }

    // verify the result
    if (!RSA_verify(NID_sha256, hash_buf, sizeof(hash_buf), signature,
                    signature_size, key)) {
        ERROR("Couldn't verify table\n");
        goto out;
    }

    retval = 0;

out:
    RSA_free(key);
    return retval;
}

static int verify_verity_signature(const struct fec_verity_metadata& verity)
{
    if (verify_table(verity.signature, verity.table,
            verity.table_length) == 0 ||
        verify_table(verity.ecc_signature, verity.table,
            verity.table_length) == 0) {
        return 0;
    }

    return -1;
}

static int invalidate_table(char *table, size_t table_length)
{
    size_t n = 0;
    size_t idx = 0;
    size_t cleared = 0;

    while (n < table_length) {
        if (table[n++] == ' ') {
            ++idx;
        }

        if (idx != VERITY_TABLE_HASH_IDX && idx != VERITY_TABLE_SALT_IDX) {
            continue;
        }

        while (n < table_length && table[n] != ' ') {
            table[n++] = '0';
        }

        if (++cleared == 2) {
            return 0;
        }
    }

    return -1;
}

static void verity_ioctl_init(struct dm_ioctl *io, char *name, unsigned flags)
{
    memset(io, 0, DM_BUF_SIZE);
    io->data_size = DM_BUF_SIZE;
    io->data_start = sizeof(struct dm_ioctl);
    io->version[0] = 4;
    io->version[1] = 0;
    io->version[2] = 0;
    io->flags = flags | DM_READONLY_FLAG;
    if (name) {
        strlcpy(io->name, name, sizeof(io->name));
    }
}

static int create_verity_device(struct dm_ioctl *io, char *name, int fd)
{
    verity_ioctl_init(io, name, 1);
    if (ioctl(fd, DM_DEV_CREATE, io)) {
        ERROR("Error creating device mapping (%s)", strerror(errno));
        return -1;
    }
    return 0;
}

static int get_verity_device_name(struct dm_ioctl *io, char *name, int fd, char **dev_name)
{
    verity_ioctl_init(io, name, 0);
    if (ioctl(fd, DM_DEV_STATUS, io)) {
        ERROR("Error fetching verity device number (%s)", strerror(errno));
        return -1;
    }
    int dev_num = (io->dev & 0xff) | ((io->dev >> 12) & 0xfff00);
    if (asprintf(dev_name, "/dev/block/dm-%u", dev_num) < 0) {
        ERROR("Error getting verity block device name (%s)", strerror(errno));
        return -1;
    }
    return 0;
}

struct verity_table_params {
    char *table;
    int mode;
    struct fec_ecc_metadata ecc;
    const char *ecc_dev;
};

typedef bool (*format_verity_table_func)(char *buf, const size_t bufsize,
        const struct verity_table_params *params);

static bool format_verity_table(char *buf, const size_t bufsize,
        const struct verity_table_params *params)
{
    const char *mode_flag = NULL;
    int res = -1;

    if (params->mode == VERITY_MODE_RESTART) {
        mode_flag = VERITY_TABLE_OPT_RESTART;
    } else if (params->mode == VERITY_MODE_LOGGING) {
        mode_flag = VERITY_TABLE_OPT_LOGGING;
    }

    if (params->ecc.valid) {
        if (mode_flag) {
            res = snprintf(buf, bufsize,
                    "%s %u %s " VERITY_TABLE_OPT_FEC_FORMAT,
                    params->table, 1 + VERITY_TABLE_OPT_FEC_ARGS, mode_flag, params->ecc_dev,
                    params->ecc.start / FEC_BLOCKSIZE, params->ecc.blocks, params->ecc.roots);
        } else {
            res = snprintf(buf, bufsize,
                    "%s %u " VERITY_TABLE_OPT_FEC_FORMAT,
                    params->table, VERITY_TABLE_OPT_FEC_ARGS, params->ecc_dev,
                    params->ecc.start / FEC_BLOCKSIZE, params->ecc.blocks, params->ecc.roots);
        }
    } else if (mode_flag) {
        res = snprintf(buf, bufsize, "%s 2 " VERITY_TABLE_OPT_IGNZERO " %s", params->table,
                    mode_flag);
    } else {
        res = snprintf(buf, bufsize, "%s 1 " VERITY_TABLE_OPT_IGNZERO, params->table);
    }

    if (res < 0 || (size_t)res >= bufsize) {
        ERROR("Error building verity table; insufficient buffer size?\n");
        return false;
    }

    return true;
}

static bool format_legacy_verity_table(char *buf, const size_t bufsize,
        const struct verity_table_params *params)
{
    int res;

    if (params->mode == VERITY_MODE_EIO) {
        res = strlcpy(buf, params->table, bufsize);
    } else {
        res = snprintf(buf, bufsize, "%s %d", params->table, params->mode);
    }

    if (res < 0 || (size_t)res >= bufsize) {
        ERROR("Error building verity table; insufficient buffer size?\n");
        return false;
    }

    return true;
}

static int load_verity_table(struct dm_ioctl *io, char *name, uint64_t device_size, int fd,
        const struct verity_table_params *params, format_verity_table_func format)
{
    char *verity_params;
    char *buffer = (char*) io;
    size_t bufsize;

    verity_ioctl_init(io, name, DM_STATUS_TABLE_FLAG);

    struct dm_target_spec *tgt = (struct dm_target_spec *) &buffer[sizeof(struct dm_ioctl)];

    // set tgt arguments
    io->target_count = 1;
    tgt->status = 0;
    tgt->sector_start = 0;
    tgt->length = device_size / 512;
    strcpy(tgt->target_type, "verity");

    // build the verity params
    verity_params = buffer + sizeof(struct dm_ioctl) + sizeof(struct dm_target_spec);
    bufsize = DM_BUF_SIZE - (verity_params - buffer);

    if (!format(verity_params, bufsize, params)) {
        ERROR("Failed to format verity parameters\n");
        return -1;
    }

    INFO("loading verity table: '%s'", verity_params);

    // set next target boundary
    verity_params += strlen(verity_params) + 1;
    verity_params = (char*)(((unsigned long)verity_params + 7) & ~8);
    tgt->next = verity_params - buffer;

    // send the ioctl to load the verity table
    if (ioctl(fd, DM_TABLE_LOAD, io)) {
        ERROR("Error loading verity table (%s)\n", strerror(errno));
        return -1;
    }

    return 0;
}

static int resume_verity_table(struct dm_ioctl *io, char *name, int fd)
{
    verity_ioctl_init(io, name, 0);
    if (ioctl(fd, DM_DEV_SUSPEND, io)) {
        ERROR("Error activating verity device (%s)", strerror(errno));
        return -1;
    }
    return 0;
}

static int test_access(char *device) {
    int tries = 25;
    while (tries--) {
        if (!access(device, F_OK) || errno != ENOENT) {
            return 0;
        }
        usleep(40 * 1000);
    }
    return -1;
}

static int check_verity_restart(const char *fname)
{
    char buffer[VERITY_KMSG_BUFSIZE + 1];
    int fd;
    int rc = 0;
    ssize_t size;
    struct stat s;

    fd = TEMP_FAILURE_RETRY(open(fname, O_RDONLY | O_CLOEXEC));

    if (fd == -1) {
        if (errno != ENOENT) {
            ERROR("Failed to open %s (%s)\n", fname, strerror(errno));
        }
        goto out;
    }

    if (fstat(fd, &s) == -1) {
        ERROR("Failed to fstat %s (%s)\n", fname, strerror(errno));
        goto out;
    }

    size = VERITY_KMSG_BUFSIZE;

    if (size > s.st_size) {
        size = s.st_size;
    }

    if (lseek(fd, s.st_size - size, SEEK_SET) == -1) {
        ERROR("Failed to lseek %jd %s (%s)\n", (intmax_t)(s.st_size - size), fname,
            strerror(errno));
        goto out;
    }

    if (!android::base::ReadFully(fd, buffer, size)) {
        ERROR("Failed to read %zd bytes from %s (%s)\n", size, fname,
            strerror(errno));
        goto out;
    }

    buffer[size] = '\0';

    if (strstr(buffer, VERITY_KMSG_RESTART) != NULL) {
        rc = 1;
    }

out:
    if (fd != -1) {
        close(fd);
    }

    return rc;
}

static int was_verity_restart()
{
    static const char *files[] = {
        "/sys/fs/pstore/console-ramoops",
        "/proc/last_kmsg",
        NULL
    };
    int i;

    for (i = 0; files[i]; ++i) {
        if (check_verity_restart(files[i])) {
            return 1;
        }
    }

    return 0;
}

static int metadata_add(FILE *fp, long start, const char *tag,
        unsigned int length, off64_t *offset)
{
    if (fseek(fp, start, SEEK_SET) < 0 ||
        fprintf(fp, "%s %u\n", tag, length) < 0) {
        return -1;
    }

    *offset = ftell(fp);

    if (fseek(fp, length, SEEK_CUR) < 0 ||
        fprintf(fp, METADATA_EOD " 0\n") < 0) {
        return -1;
    }

    return 0;
}

static int metadata_find(const char *fname, const char *stag,
        unsigned int slength, off64_t *offset)
{
    FILE *fp = NULL;
    char tag[METADATA_TAG_MAX_LENGTH + 1];
    int rc = -1;
    int n;
    long start = 0x4000; /* skip cryptfs metadata area */
    uint32_t magic;
    unsigned int length = 0;

    if (!fname) {
        return -1;
    }

    fp = fopen(fname, "r+");

    if (!fp) {
        ERROR("Failed to open %s (%s)\n", fname, strerror(errno));
        goto out;
    }

    /* check magic */
    if (fseek(fp, start, SEEK_SET) < 0 ||
        fread(&magic, sizeof(magic), 1, fp) != 1) {
        ERROR("Failed to read magic from %s (%s)\n", fname, strerror(errno));
        goto out;
    }

    if (magic != METADATA_MAGIC) {
        magic = METADATA_MAGIC;

        if (fseek(fp, start, SEEK_SET) < 0 ||
            fwrite(&magic, sizeof(magic), 1, fp) != 1) {
            ERROR("Failed to write magic to %s (%s)\n", fname, strerror(errno));
            goto out;
        }

        rc = metadata_add(fp, start + sizeof(magic), stag, slength, offset);
        if (rc < 0) {
            ERROR("Failed to add metadata to %s: %s\n", fname, strerror(errno));
        }

        goto out;
    }

    start += sizeof(magic);

    while (1) {
        n = fscanf(fp, "%" STRINGIFY(METADATA_TAG_MAX_LENGTH) "s %u\n",
                tag, &length);

        if (n == 2 && strcmp(tag, METADATA_EOD)) {
            /* found a tag */
            start = ftell(fp);

            if (!strcmp(tag, stag) && length == slength) {
                *offset = start;
                rc = 0;
                goto out;
            }

            start += length;

            if (fseek(fp, length, SEEK_CUR) < 0) {
                ERROR("Failed to seek %s (%s)\n", fname, strerror(errno));
                goto out;
            }
        } else {
            rc = metadata_add(fp, start, stag, slength, offset);
            if (rc < 0) {
                ERROR("Failed to write metadata to %s: %s\n", fname,
                    strerror(errno));
            }
            goto out;
        }
   }

out:
    if (fp) {
        fflush(fp);
        fclose(fp);
    }

    return rc;
}

static int write_verity_state(const char *fname, off64_t offset, int32_t mode)
{
    int fd;
    int rc = -1;
    struct verity_state s = { VERITY_STATE_HEADER, VERITY_STATE_VERSION, mode };

    fd = TEMP_FAILURE_RETRY(open(fname, O_WRONLY | O_SYNC | O_CLOEXEC));

    if (fd == -1) {
        ERROR("Failed to open %s (%s)\n", fname, strerror(errno));
        goto out;
    }

    if (TEMP_FAILURE_RETRY(pwrite64(fd, &s, sizeof(s), offset)) != sizeof(s)) {
        ERROR("Failed to write %zu bytes to %s to offset %" PRIu64 " (%s)\n",
            sizeof(s), fname, offset, strerror(errno));
        goto out;
    }

    rc = 0;

out:
    if (fd != -1) {
        close(fd);
    }

    return rc;
}

static int read_verity_state(const char *fname, off64_t offset, int *mode)
{
    int fd = -1;
    int rc = -1;
    struct verity_state s;

    fd = TEMP_FAILURE_RETRY(open(fname, O_RDONLY | O_CLOEXEC));

    if (fd == -1) {
        ERROR("Failed to open %s (%s)\n", fname, strerror(errno));
        goto out;
    }

    if (TEMP_FAILURE_RETRY(pread64(fd, &s, sizeof(s), offset)) != sizeof(s)) {
        ERROR("Failed to read %zu bytes from %s offset %" PRIu64 " (%s)\n",
            sizeof(s), fname, offset, strerror(errno));
        goto out;
    }

    if (s.header != VERITY_STATE_HEADER) {
        /* space allocated, but no state written. write default state */
        *mode = VERITY_MODE_DEFAULT;
        rc = write_verity_state(fname, offset, *mode);
        goto out;
    }

    if (s.version != VERITY_STATE_VERSION) {
        ERROR("Unsupported verity state version (%u)\n", s.version);
        goto out;
    }

    if (s.mode < VERITY_MODE_EIO ||
        s.mode > VERITY_MODE_LAST) {
        ERROR("Unsupported verity mode (%u)\n", s.mode);
        goto out;
    }

    *mode = s.mode;
    rc = 0;

out:
    if (fd != -1) {
        close(fd);
    }

    return rc;
}

static int compare_last_signature(struct fstab_rec *fstab, int *match)
{
    char tag[METADATA_TAG_MAX_LENGTH + 1];
    int fd = -1;
    int rc = -1;
    off64_t offset = 0;
    struct fec_handle *f = NULL;
    struct fec_verity_metadata verity;
    uint8_t curr[SHA256_DIGEST_LENGTH];
    uint8_t prev[SHA256_DIGEST_LENGTH];

    *match = 1;

    if (fec_open(&f, fstab->blk_device, O_RDONLY, FEC_VERITY_DISABLE,
            FEC_DEFAULT_ROOTS) == -1) {
        ERROR("Failed to open '%s' (%s)\n", fstab->blk_device,
            strerror(errno));
        return rc;
    }

    // read verity metadata
    if (fec_verity_get_metadata(f, &verity) == -1) {
        ERROR("Failed to get verity metadata '%s' (%s)\n", fstab->blk_device,
            strerror(errno));
        goto out;
    }

    SHA256(verity.signature, sizeof(verity.signature), curr);

    if (snprintf(tag, sizeof(tag), VERITY_LASTSIG_TAG "_%s",
            basename(fstab->mount_point)) >= (int)sizeof(tag)) {
        ERROR("Metadata tag name too long for %s\n", fstab->mount_point);
        goto out;
    }

    if (metadata_find(fstab->verity_loc, tag, SHA256_DIGEST_LENGTH,
            &offset) < 0) {
        goto out;
    }

    fd = TEMP_FAILURE_RETRY(open(fstab->verity_loc, O_RDWR | O_SYNC | O_CLOEXEC));

    if (fd == -1) {
        ERROR("Failed to open %s: %s\n", fstab->verity_loc, strerror(errno));
        goto out;
    }

    if (TEMP_FAILURE_RETRY(pread64(fd, prev, sizeof(prev),
            offset)) != sizeof(prev)) {
        ERROR("Failed to read %zu bytes from %s offset %" PRIu64 " (%s)\n",
            sizeof(prev), fstab->verity_loc, offset, strerror(errno));
        goto out;
    }

    *match = !memcmp(curr, prev, SHA256_DIGEST_LENGTH);

    if (!*match) {
        /* update current signature hash */
        if (TEMP_FAILURE_RETRY(pwrite64(fd, curr, sizeof(curr),
                offset)) != sizeof(curr)) {
            ERROR("Failed to write %zu bytes to %s offset %" PRIu64 " (%s)\n",
                sizeof(curr), fstab->verity_loc, offset, strerror(errno));
            goto out;
        }
    }

    rc = 0;

out:
    fec_close(f);
    return rc;
}

static int get_verity_state_offset(struct fstab_rec *fstab, off64_t *offset)
{
    char tag[METADATA_TAG_MAX_LENGTH + 1];

    if (snprintf(tag, sizeof(tag), VERITY_STATE_TAG "_%s",
            basename(fstab->mount_point)) >= (int)sizeof(tag)) {
        ERROR("Metadata tag name too long for %s\n", fstab->mount_point);
        return -1;
    }

    return metadata_find(fstab->verity_loc, tag, sizeof(struct verity_state),
                offset);
}

static int load_verity_state(struct fstab_rec *fstab, int *mode)
{
    char propbuf[PROPERTY_VALUE_MAX];
    int match = 0;
    off64_t offset = 0;

    /* unless otherwise specified, use EIO mode */
    *mode = VERITY_MODE_EIO;

    /* use the kernel parameter if set */
    property_get("ro.boot.veritymode", propbuf, "");

    if (*propbuf != '\0') {
        if (!strcmp(propbuf, "enforcing")) {
            *mode = VERITY_MODE_DEFAULT;
        }
        return 0;
    }

    if (get_verity_state_offset(fstab, &offset) < 0) {
        /* fall back to stateless behavior */
        return 0;
    }

    if (was_verity_restart()) {
        /* device was restarted after dm-verity detected a corrupted
         * block, so use EIO mode */
        return write_verity_state(fstab->verity_loc, offset, *mode);
    }

    if (!compare_last_signature(fstab, &match) && !match) {
        /* partition has been reflashed, reset dm-verity state */
        *mode = VERITY_MODE_DEFAULT;
        return write_verity_state(fstab->verity_loc, offset, *mode);
    }

    return read_verity_state(fstab->verity_loc, offset, mode);
}

int fs_mgr_load_verity_state(int *mode)
{
    char fstab_filename[PROPERTY_VALUE_MAX + sizeof(FSTAB_PREFIX)];
    char propbuf[PROPERTY_VALUE_MAX];
    int rc = -1;
    int i;
    int current;
    struct fstab *fstab = NULL;

    /* return the default mode, unless any of the verified partitions are in
     * logging mode, in which case return that */
    *mode = VERITY_MODE_DEFAULT;

    property_get("ro.hardware", propbuf, "");
    snprintf(fstab_filename, sizeof(fstab_filename), FSTAB_PREFIX"%s", propbuf);

    fstab = fs_mgr_read_fstab(fstab_filename);

    if (!fstab) {
        ERROR("Failed to read %s\n", fstab_filename);
        goto out;
    }

    for (i = 0; i < fstab->num_entries; i++) {
        if (!fs_mgr_is_verified(&fstab->recs[i])) {
            continue;
        }

        rc = load_verity_state(&fstab->recs[i], &current);
        if (rc < 0) {
            continue;
        }

        if (current != VERITY_MODE_DEFAULT) {
            *mode = current;
            break;
        }
    }

    rc = 0;

out:
    if (fstab) {
        fs_mgr_free_fstab(fstab);
    }

    return rc;
}

int fs_mgr_update_verity_state(fs_mgr_verity_state_callback callback)
{
    alignas(dm_ioctl) char buffer[DM_BUF_SIZE];
    char fstab_filename[PROPERTY_VALUE_MAX + sizeof(FSTAB_PREFIX)];
    char *mount_point;
    char propbuf[PROPERTY_VALUE_MAX];
    char *status;
    int fd = -1;
    int i;
    int mode;
    int rc = -1;
    struct dm_ioctl *io = (struct dm_ioctl *) buffer;
    struct fstab *fstab = NULL;

    if (!callback) {
        return -1;
    }

    if (fs_mgr_load_verity_state(&mode) == -1) {
        return -1;
    }

    fd = TEMP_FAILURE_RETRY(open("/dev/device-mapper", O_RDWR | O_CLOEXEC));

    if (fd == -1) {
        ERROR("Error opening device mapper (%s)\n", strerror(errno));
        goto out;
    }

    property_get("ro.hardware", propbuf, "");
    snprintf(fstab_filename, sizeof(fstab_filename), FSTAB_PREFIX"%s", propbuf);

    fstab = fs_mgr_read_fstab(fstab_filename);

    if (!fstab) {
        ERROR("Failed to read %s\n", fstab_filename);
        goto out;
    }

    for (i = 0; i < fstab->num_entries; i++) {
        if (!fs_mgr_is_verified(&fstab->recs[i])) {
            continue;
        }

        mount_point = basename(fstab->recs[i].mount_point);
        verity_ioctl_init(io, mount_point, 0);

        if (ioctl(fd, DM_TABLE_STATUS, io)) {
            ERROR("Failed to query DM_TABLE_STATUS for %s (%s)\n", mount_point,
                strerror(errno));
            continue;
        }

        status = &buffer[io->data_start + sizeof(struct dm_target_spec)];

        callback(&fstab->recs[i], mount_point, mode, *status);
    }

    rc = 0;

out:
    if (fstab) {
        fs_mgr_free_fstab(fstab);
    }

    if (fd) {
        close(fd);
    }

    return rc;
}

static void update_verity_table_blk_device(char *blk_device, char **table)
{
    std::string result, word;
    auto tokens = android::base::Split(*table, " ");

    for (const auto token : tokens) {
        if (android::base::StartsWith(token, "/dev/block/") &&
            android::base::StartsWith(blk_device, token.c_str())) {
            word = blk_device;
        } else {
            word = token;
        }

        if (result.empty()) {
            result = word;
        } else {
            result += " " + word;
        }
    }

    if (result.empty()) {
        return;
    }

    free(*table);
    *table = strdup(result.c_str());
}

int fs_mgr_setup_verity(struct fstab_rec *fstab)
{
    int retval = FS_MGR_SETUP_VERITY_FAIL;
    int fd = -1;
    char *verity_blk_name = NULL;
    struct fec_handle *f = NULL;
    struct fec_verity_metadata verity;
    struct verity_table_params params = { .table = NULL };

    alignas(dm_ioctl) char buffer[DM_BUF_SIZE];
    struct dm_ioctl *io = (struct dm_ioctl *) buffer;
    char *mount_point = basename(fstab->mount_point);

    if (fec_open(&f, fstab->blk_device, O_RDONLY, FEC_VERITY_DISABLE,
            FEC_DEFAULT_ROOTS) < 0) {
        ERROR("Failed to open '%s' (%s)\n", fstab->blk_device,
            strerror(errno));
        return retval;
    }

    // read verity metadata
    if (fec_verity_get_metadata(f, &verity) < 0) {
        ERROR("Failed to get verity metadata '%s' (%s)\n", fstab->blk_device,
            strerror(errno));
        goto out;
    }

#ifdef ALLOW_ADBD_DISABLE_VERITY
    if (verity.disabled) {
        retval = FS_MGR_SETUP_VERITY_DISABLED;
        INFO("Attempt to cleanly disable verity - only works in USERDEBUG\n");
        goto out;
    }
#endif

    // read ecc metadata
    if (fec_ecc_get_metadata(f, &params.ecc) < 0) {
        params.ecc.valid = false;
    }

    params.ecc_dev = fstab->blk_device;

    // get the device mapper fd
    if ((fd = open("/dev/device-mapper", O_RDWR)) < 0) {
        ERROR("Error opening device mapper (%s)\n", strerror(errno));
        goto out;
    }

    // create the device
    if (create_verity_device(io, mount_point, fd) < 0) {
        ERROR("Couldn't create verity device!\n");
        goto out;
    }

    // get the name of the device file
    if (get_verity_device_name(io, mount_point, fd, &verity_blk_name) < 0) {
        ERROR("Couldn't get verity device number!\n");
        goto out;
    }

    if (load_verity_state(fstab, &params.mode) < 0) {
        /* if accessing or updating the state failed, switch to the default
         * safe mode. This makes sure the device won't end up in an endless
         * restart loop, and no corrupted data will be exposed to userspace
         * without a warning. */
        params.mode = VERITY_MODE_EIO;
    }

    if (!verity.table) {
        goto out;
    }

    params.table = strdup(verity.table);
    if (!params.table) {
        goto out;
    }

    // verify the signature on the table
<<<<<<< HEAD
    if (verify_table(verity.signature, sizeof(verity.signature), params.table,
            verity.table_length) < 0) {
=======
    if (verify_verity_signature(verity) < 0) {
>>>>>>> eacbb824
        if (params.mode == VERITY_MODE_LOGGING) {
            // the user has been warned, allow mounting without dm-verity
            retval = FS_MGR_SETUP_VERITY_SUCCESS;
            goto out;
        }

        // invalidate root hash and salt to trigger device-specific recovery
        if (invalidate_table(params.table, verity.table_length) < 0) {
            goto out;
        }
    }

    INFO("Enabling dm-verity for %s (mode %d)\n", mount_point, params.mode);

    if (fstab->fs_mgr_flags & MF_SLOTSELECT) {
        // Update the verity params using the actual block device path
        update_verity_table_blk_device(fstab->blk_device, &params.table);
    }

    // load the verity mapping table
    if (load_verity_table(io, mount_point, verity.data_size, fd, &params,
            format_verity_table) == 0) {
        goto loaded;
    }

    if (params.ecc.valid) {
        // kernel may not support error correction, try without
        INFO("Disabling error correction for %s\n", mount_point);
        params.ecc.valid = false;

        if (load_verity_table(io, mount_point, verity.data_size, fd, &params,
                format_verity_table) == 0) {
            goto loaded;
        }
    }

    // try the legacy format for backwards compatibility
    if (load_verity_table(io, mount_point, verity.data_size, fd, &params,
            format_legacy_verity_table) == 0) {
        goto loaded;
    }

    if (params.mode != VERITY_MODE_EIO) {
        // as a last resort, EIO mode should always be supported
        INFO("Falling back to EIO mode for %s\n", mount_point);
        params.mode = VERITY_MODE_EIO;

        if (load_verity_table(io, mount_point, verity.data_size, fd, &params,
                format_legacy_verity_table) == 0) {
            goto loaded;
        }
    }

    ERROR("Failed to load verity table for %s\n", mount_point);
    goto out;

loaded:

    // activate the device
    if (resume_verity_table(io, mount_point, fd) < 0) {
        goto out;
    }

    // mark the underlying block device as read-only
    fs_mgr_set_blk_ro(fstab->blk_device);

    // assign the new verity block device as the block device
    free(fstab->blk_device);
    fstab->blk_device = verity_blk_name;
    verity_blk_name = 0;

    // make sure we've set everything up properly
    if (test_access(fstab->blk_device) < 0) {
        goto out;
    }

    retval = FS_MGR_SETUP_VERITY_SUCCESS;

out:
    if (fd != -1) {
        close(fd);
    }

    fec_close(f);
    free(params.table);
    free(verity_blk_name);

    return retval;
}<|MERGE_RESOLUTION|>--- conflicted
+++ resolved
@@ -147,10 +147,10 @@
 
 static int verify_verity_signature(const struct fec_verity_metadata& verity)
 {
-    if (verify_table(verity.signature, verity.table,
-            verity.table_length) == 0 ||
-        verify_table(verity.ecc_signature, verity.table,
-            verity.table_length) == 0) {
+    if (verify_table(verity.signature, sizeof(verity.signature),
+            verity.table, verity.table_length) == 0 ||
+        verify_table(verity.ecc_signature, sizeof(verity.ecc_signature),
+            verity.table, verity.table_length) == 0) {
         return 0;
     }
 
@@ -962,12 +962,7 @@
     }
 
     // verify the signature on the table
-<<<<<<< HEAD
-    if (verify_table(verity.signature, sizeof(verity.signature), params.table,
-            verity.table_length) < 0) {
-=======
     if (verify_verity_signature(verity) < 0) {
->>>>>>> eacbb824
         if (params.mode == VERITY_MODE_LOGGING) {
             // the user has been warned, allow mounting without dm-verity
             retval = FS_MGR_SETUP_VERITY_SUCCESS;
