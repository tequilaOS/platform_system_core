/*
 * Copyright (C) 2012 The Android Open Source Project
 *
 * Licensed under the Apache License, Version 2.0 (the "License");
 * you may not use this file except in compliance with the License.
 * You may obtain a copy of the License at
 *
 *      http://www.apache.org/licenses/LICENSE-2.0
 *
 * Unless required by applicable law or agreed to in writing, software
 * distributed under the License is distributed on an "AS IS" BASIS,
 * WITHOUT WARRANTIES OR CONDITIONS OF ANY KIND, either express or implied.
 * See the License for the specific language governing permissions and
 * limitations under the License.
 */

#ifndef __CORE_FS_MGR_H
#define __CORE_FS_MGR_H

#include <stdio.h>
#include <stdint.h>
#include <stdbool.h>
#include <linux/dm-ioctl.h>

#include <fstab/fstab.h>

// Magic number at start of verity metadata
#define VERITY_METADATA_MAGIC_NUMBER 0xb001b001

// Replacement magic number at start of verity metadata to cleanly
// turn verity off in userdebug builds.
#define VERITY_METADATA_MAGIC_DISABLE 0x46464f56 // "VOFF"

__BEGIN_DECLS

// Verity modes
enum verity_mode {
    VERITY_MODE_EIO = 0,
    VERITY_MODE_LOGGING = 1,
    VERITY_MODE_RESTART = 2,
    VERITY_MODE_LAST = VERITY_MODE_RESTART,
    VERITY_MODE_DEFAULT = VERITY_MODE_RESTART
};

// Mount modes
enum mount_mode {
    MOUNT_MODE_DEFAULT = 0,
    MOUNT_MODE_EARLY = 1,
    MOUNT_MODE_LATE = 2
};

<<<<<<< HEAD
/*
 * The entries must be kept in the same order as they were seen in the fstab.
 * Unless explicitly requested, a lookup on mount point should always
 * return the 1st one.
 */
struct fstab {
    int num_entries;
    struct fstab_rec *recs;
    char *fstab_filename;
};

struct fstab_rec {
    char *blk_device;
    char *mount_point;
    char *fs_type;
    unsigned long flags;
    char *fs_options;
    int fs_mgr_flags;
    char *key_loc;
    char *verity_loc;
    long long length;
    char *label;
    int partnum;
    int swap_prio;
    int max_comp_streams;
    unsigned int zram_size;
    uint64_t reserved_size;
    unsigned int file_contents_mode;
    unsigned int file_names_mode;
    unsigned int erase_blk_size;
    unsigned int logical_blk_size;
};

=======
>>>>>>> 20d9cf2e
// Callback function for verity status
typedef void (*fs_mgr_verity_state_callback)(struct fstab_rec *fstab,
        const char *mount_point, int mode, int status);

#define FS_MGR_MNTALL_DEV_FILE_ENCRYPTED 5
#define FS_MGR_MNTALL_DEV_NEEDS_RECOVERY 4
#define FS_MGR_MNTALL_DEV_NEEDS_ENCRYPTION 3
#define FS_MGR_MNTALL_DEV_MIGHT_BE_ENCRYPTED 2
#define FS_MGR_MNTALL_DEV_NOT_ENCRYPTED 1
#define FS_MGR_MNTALL_DEV_NOT_ENCRYPTABLE 0
#define FS_MGR_MNTALL_FAIL (-1)
int fs_mgr_mount_all(struct fstab *fstab, int mount_mode);

#define FS_MGR_DOMNT_FAILED (-1)
#define FS_MGR_DOMNT_BUSY (-2)
#define FS_MGR_DOMNT_SUCCESS 0

int fs_mgr_do_mount(struct fstab *fstab, const char *n_name, char *n_blk_device,
                    char *tmp_mount_point);
int fs_mgr_do_mount_one(struct fstab_rec *rec);
int fs_mgr_do_tmpfs_mount(const char *n_name);
int fs_mgr_unmount_all(struct fstab *fstab);
int fs_mgr_get_crypt_info(struct fstab *fstab, char *key_loc,
                          char *real_blk_device, int size);
bool fs_mgr_load_verity_state(int* mode);
bool fs_mgr_update_verity_state(fs_mgr_verity_state_callback callback);
<<<<<<< HEAD
int fs_mgr_add_entry(struct fstab *fstab,
                     const char *mount_point, const char *fs_type,
                     const char *blk_device);
struct fstab_rec *fs_mgr_get_entry_for_mount_point(struct fstab *fstab, const char *path);
int fs_mgr_is_voldmanaged(const struct fstab_rec *fstab);
int fs_mgr_is_nonremovable(const struct fstab_rec *fstab);
int fs_mgr_is_verified(const struct fstab_rec *fstab);
int fs_mgr_is_verifyatboot(const struct fstab_rec *fstab);
int fs_mgr_is_avb(const struct fstab_rec *fstab);
int fs_mgr_is_encryptable(const struct fstab_rec *fstab);
int fs_mgr_is_file_encrypted(const struct fstab_rec *fstab);
void fs_mgr_get_file_encryption_modes(const struct fstab_rec *fstab,
                                      const char **contents_mode_ret,
                                      const char **filenames_mode_ret);
int fs_mgr_is_convertible_to_fbe(const struct fstab_rec *fstab);
int fs_mgr_is_noemulatedsd(const struct fstab_rec *fstab);
int fs_mgr_is_notrim(struct fstab_rec *fstab);
int fs_mgr_is_formattable(struct fstab_rec *fstab);
int fs_mgr_is_slotselect(struct fstab_rec *fstab);
int fs_mgr_is_nofail(struct fstab_rec *fstab);
int fs_mgr_is_latemount(struct fstab_rec *fstab);
int fs_mgr_is_quota(struct fstab_rec *fstab);
=======
>>>>>>> 20d9cf2e
int fs_mgr_swapon_all(struct fstab *fstab);

int fs_mgr_do_format(struct fstab_rec *fstab, bool reserve_footer);

#define FS_MGR_SETUP_VERITY_SKIPPED  (-3)
#define FS_MGR_SETUP_VERITY_DISABLED (-2)
#define FS_MGR_SETUP_VERITY_FAIL (-1)
#define FS_MGR_SETUP_VERITY_SUCCESS 0
int fs_mgr_setup_verity(struct fstab_rec *fstab, bool wait_for_verity_dev);

__END_DECLS

#endif /* __CORE_FS_MGR_H */<|MERGE_RESOLUTION|>--- conflicted
+++ resolved
@@ -49,42 +49,6 @@
     MOUNT_MODE_LATE = 2
 };
 
-<<<<<<< HEAD
-/*
- * The entries must be kept in the same order as they were seen in the fstab.
- * Unless explicitly requested, a lookup on mount point should always
- * return the 1st one.
- */
-struct fstab {
-    int num_entries;
-    struct fstab_rec *recs;
-    char *fstab_filename;
-};
-
-struct fstab_rec {
-    char *blk_device;
-    char *mount_point;
-    char *fs_type;
-    unsigned long flags;
-    char *fs_options;
-    int fs_mgr_flags;
-    char *key_loc;
-    char *verity_loc;
-    long long length;
-    char *label;
-    int partnum;
-    int swap_prio;
-    int max_comp_streams;
-    unsigned int zram_size;
-    uint64_t reserved_size;
-    unsigned int file_contents_mode;
-    unsigned int file_names_mode;
-    unsigned int erase_blk_size;
-    unsigned int logical_blk_size;
-};
-
-=======
->>>>>>> 20d9cf2e
 // Callback function for verity status
 typedef void (*fs_mgr_verity_state_callback)(struct fstab_rec *fstab,
         const char *mount_point, int mode, int status);
@@ -111,31 +75,6 @@
                           char *real_blk_device, int size);
 bool fs_mgr_load_verity_state(int* mode);
 bool fs_mgr_update_verity_state(fs_mgr_verity_state_callback callback);
-<<<<<<< HEAD
-int fs_mgr_add_entry(struct fstab *fstab,
-                     const char *mount_point, const char *fs_type,
-                     const char *blk_device);
-struct fstab_rec *fs_mgr_get_entry_for_mount_point(struct fstab *fstab, const char *path);
-int fs_mgr_is_voldmanaged(const struct fstab_rec *fstab);
-int fs_mgr_is_nonremovable(const struct fstab_rec *fstab);
-int fs_mgr_is_verified(const struct fstab_rec *fstab);
-int fs_mgr_is_verifyatboot(const struct fstab_rec *fstab);
-int fs_mgr_is_avb(const struct fstab_rec *fstab);
-int fs_mgr_is_encryptable(const struct fstab_rec *fstab);
-int fs_mgr_is_file_encrypted(const struct fstab_rec *fstab);
-void fs_mgr_get_file_encryption_modes(const struct fstab_rec *fstab,
-                                      const char **contents_mode_ret,
-                                      const char **filenames_mode_ret);
-int fs_mgr_is_convertible_to_fbe(const struct fstab_rec *fstab);
-int fs_mgr_is_noemulatedsd(const struct fstab_rec *fstab);
-int fs_mgr_is_notrim(struct fstab_rec *fstab);
-int fs_mgr_is_formattable(struct fstab_rec *fstab);
-int fs_mgr_is_slotselect(struct fstab_rec *fstab);
-int fs_mgr_is_nofail(struct fstab_rec *fstab);
-int fs_mgr_is_latemount(struct fstab_rec *fstab);
-int fs_mgr_is_quota(struct fstab_rec *fstab);
-=======
->>>>>>> 20d9cf2e
 int fs_mgr_swapon_all(struct fstab *fstab);
 
 int fs_mgr_do_format(struct fstab_rec *fstab, bool reserve_footer);
