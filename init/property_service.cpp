--- conflicted
+++ resolved
@@ -404,22 +404,10 @@
         return {PROP_ERROR_INVALID_VALUE};
     }
 
-<<<<<<< HEAD
-    prop_info* pi = (prop_info*)__system_property_find(name.c_str());
-    if (pi != nullptr) {
-        // ro.* properties are actually "write-once", unless the system decides to
-        if (StartsWith(name, "ro.") && !weaken_prop_override_security) {
-            *error = "Read-only property was already set";
-            return {PROP_ERROR_READ_ONLY_PROPERTY};
-        }
-
-        __system_property_update(pi, value.c_str(), valuelen);
-=======
     if (name == "sys.powerctl") {
         // No action here - NotifyPropertyChange will trigger the appropriate action, and since this
         // can come to the second thread, we mustn't call out to the __system_property_* functions
         // which support multiple readers but only one mutator.
->>>>>>> 5dfa67ba
     } else {
         prop_info* pi = (prop_info*)__system_property_find(name.c_str());
         if (pi != nullptr) {
