--- conflicted
+++ resolved
@@ -173,17 +173,15 @@
     struct proc *pidhash_next;
 };
 
-<<<<<<< HEAD
+struct reread_data {
+    const char* const filename;
+    int fd;
+};
+
 #ifdef LMKD_LOG_STATS
 static bool enable_stats_log;
 static android_log_context log_ctx;
 #endif
-=======
-struct reread_data {
-    const char* const filename;
-    int fd;
-};
->>>>>>> 6499e5ec
 
 #define PIDHASH_SZ 1024
 static struct proc *pidhash[PIDHASH_SZ];
